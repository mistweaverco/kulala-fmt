---
name: Release

on:
  push:
    tags:
      - 'v[0-9]+.[0-9]+.[0-9]+'
jobs:
  build:
    runs-on: ubuntu-latest
    steps:
      - name: Checkout
        uses: actions/checkout@v4
        with:
          fetch-depth: 0
      - name: Set up env
        run: |
          VERSION=${GITHUB_REF_NAME#v}
          echo "VERSION=$VERSION" >> $GITHUB_ENV
      - name: Set up Bun
        uses: oven-sh/setup-bun@v2
      - name: Cache Bun
        uses: actions/cache@v4
        with:
          path: ~/.bun/install/cache
          key: linux-bun-${{ hashFiles('**/bun.lockb') }}
          restore-keys: |
            linux-bun-${{ hashFiles('**/bun.lockb') }}
      - name: Install dependencies
        run: bun install --frozen-lockfile
      - name: Build
        run: bun run build
      - name: Publish
<<<<<<< HEAD
        run: bun run publish --tag $VERSION
=======
        run: bun publish
        env:
          NPM_CONFIG_TOKEN: ${{ secrets.NPM_CONFIG_TOKEN }}
>>>>>>> ee41c608
<|MERGE_RESOLUTION|>--- conflicted
+++ resolved
@@ -31,10 +31,6 @@
       - name: Build
         run: bun run build
       - name: Publish
-<<<<<<< HEAD
-        run: bun run publish --tag $VERSION
-=======
         run: bun publish
         env:
-          NPM_CONFIG_TOKEN: ${{ secrets.NPM_CONFIG_TOKEN }}
->>>>>>> ee41c608
+          NPM_CONFIG_TOKEN: ${{ secrets.NPM_CONFIG_TOKEN }}